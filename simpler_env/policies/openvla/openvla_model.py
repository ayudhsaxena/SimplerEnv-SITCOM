--- conflicted
+++ resolved
@@ -38,10 +38,6 @@
         print(f"*** policy_setup: {policy_setup}, unnorm_key: {unnorm_key} ***")
         self.processor = AutoProcessor.from_pretrained(saved_model_path, trust_remote_code=True)
         self.vla = AutoModelForVision2Seq.from_pretrained(
-<<<<<<< HEAD
-            # "openvla/openvla-7b",
-=======
->>>>>>> 774896a5
             saved_model_path,
             attn_implementation="flash_attention_2",  # [Optional] Requires `flash_attn`
             torch_dtype=torch.bfloat16,
