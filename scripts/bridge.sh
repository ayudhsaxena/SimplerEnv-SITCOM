ckpt_path=$1
policy_model=$2
action_ensemble_temp=$3
logging_dir=$4
gpu_id=$5
unnorm_key=$6

scene_name=bridge_table_1_v1
robot=widowx
rgb_overlay_path=ManiSkill2_real2sim/data/real_inpainting/bridge_real_eval_1.png
robot_init_x=0.147
robot_init_y=0.028

CUDA_VISIBLE_DEVICES=${gpu_id} python simpler_env/main_inference.py --policy-model ${policy_model} --ckpt-path ${ckpt_path} --action-ensemble-temp ${action_ensemble_temp} --logging-dir ${logging_dir} \
  --robot ${robot} --policy-setup widowx_bridge \
  --control-freq 5 --sim-freq 500 --max-episode-steps 60 \
  --env-name PutCarrotOnPlateInScene-v0 --scene-name ${scene_name} \
  --rgb-overlay-path ${rgb_overlay_path} \
  --robot-init-x ${robot_init_x} ${robot_init_x} 1 --robot-init-y ${robot_init_y} ${robot_init_y} 1 --obj-variation-mode episode --obj-episode-range 0 24 \
<<<<<<< HEAD
  --robot-init-rot-quat-center 0 0 0 1 --robot-init-rot-rpy-range 0 0 1 0 0 1 0 0 1 \
  --temperature 1.0;
=======
  --robot-init-rot-quat-center 0 0 0 1 --robot-init-rot-rpy-range 0 0 1 0 0 1 0 0 1 --unnorm-key ${unnorm_key}\
  --temperature 2.0;
>>>>>>> 18f84948

CUDA_VISIBLE_DEVICES=${gpu_id} python simpler_env/main_inference.py --policy-model ${policy_model} --ckpt-path ${ckpt_path} --action-ensemble-temp ${action_ensemble_temp} --logging-dir ${logging_dir} \
  --robot ${robot} --policy-setup widowx_bridge \
  --control-freq 5 --sim-freq 500 --max-episode-steps 60 \
  --env-name StackGreenCubeOnYellowCubeBakedTexInScene-v0 --scene-name ${scene_name} \
  --rgb-overlay-path ${rgb_overlay_path} \
  --robot-init-x ${robot_init_x} ${robot_init_x} 1 --robot-init-y ${robot_init_y} ${robot_init_y} 1 --obj-variation-mode episode --obj-episode-range 0 24 \
<<<<<<< HEAD
  --robot-init-rot-quat-center 0 0 0 1 --robot-init-rot-rpy-range 0 0 1 0 0 1 0 0 1 \
  --temperature 1.0;

=======
  --robot-init-rot-quat-center 0 0 0 1 --robot-init-rot-rpy-range 0 0 1 0 0 1 0 0 1 --unnorm-key ${unnorm_key};
>>>>>>> 18f84948

CUDA_VISIBLE_DEVICES=${gpu_id} python simpler_env/main_inference.py --policy-model ${policy_model} --ckpt-path ${ckpt_path} --action-ensemble-temp ${action_ensemble_temp} --logging-dir ${logging_dir} \
  --robot ${robot} --policy-setup widowx_bridge \
  --control-freq 5 --sim-freq 500 --max-episode-steps 60 \
  --env-name PutSpoonOnTableClothInScene-v0 --scene-name ${scene_name} \
  --rgb-overlay-path ${rgb_overlay_path} \
  --robot-init-x ${robot_init_x} ${robot_init_x} 1 --robot-init-y ${robot_init_y} ${robot_init_y} 1 --obj-variation-mode episode --obj-episode-range 0 24 \
<<<<<<< HEAD
  --robot-init-rot-quat-center 0 0 0 1 --robot-init-rot-rpy-range 0 0 1 0 0 1 0 0 1 \
  --temperature 1.0;



scene_name=bridge_table_1_v2
robot=widowx_sink_camera_setup
rgb_overlay_path=ManiSkill2_real2sim/data/real_inpainting/bridge_sink.png
robot_init_x=0.127
robot_init_y=0.06
=======
  --robot-init-rot-quat-center 0 0 0 1 --robot-init-rot-rpy-range 0 0 1 0 0 1 0 0 1 --unnorm-key ${unnorm_key};


# scene_name=bridge_table_1_v2
# robot=widowx_sink_camera_setup
# rgb_overlay_path=ManiSkill2_real2sim/data/real_inpainting/bridge_sink.png
# robot_init_x=0.127
# robot_init_y=0.06
>>>>>>> 18f84948

CUDA_VISIBLE_DEVICES=${gpu_id} python simpler_env/main_inference.py --policy-model ${policy_model} --ckpt-path ${ckpt_path} --action-ensemble-temp ${action_ensemble_temp} --logging-dir ${logging_dir} \
  --robot ${robot} --policy-setup widowx_bridge \
  --control-freq 5 --sim-freq 500 --max-episode-steps 120 \
  --env-name PutEggplantInBasketScene-v0 --scene-name ${scene_name} \
  --rgb-overlay-path ${rgb_overlay_path} \
  --robot-init-x ${robot_init_x} ${robot_init_x} 1 --robot-init-y ${robot_init_y} ${robot_init_y} 1 --obj-variation-mode episode --obj-episode-range 0 24 \
<<<<<<< HEAD
  --robot-init-rot-quat-center 0 0 0 1 --robot-init-rot-rpy-range 0 0 1 0 0 1 0 0 1 \
  --temperature 1.0;

=======
  --robot-init-rot-quat-center 0 0 0 1 --robot-init-rot-rpy-range 0 0 1 0 0 1 0 0 1 --unnorm-key ${unnorm_key};
>>>>>>> 18f84948
<|MERGE_RESOLUTION|>--- conflicted
+++ resolved
@@ -17,13 +17,8 @@
   --env-name PutCarrotOnPlateInScene-v0 --scene-name ${scene_name} \
   --rgb-overlay-path ${rgb_overlay_path} \
   --robot-init-x ${robot_init_x} ${robot_init_x} 1 --robot-init-y ${robot_init_y} ${robot_init_y} 1 --obj-variation-mode episode --obj-episode-range 0 24 \
-<<<<<<< HEAD
   --robot-init-rot-quat-center 0 0 0 1 --robot-init-rot-rpy-range 0 0 1 0 0 1 0 0 1 \
   --temperature 1.0;
-=======
-  --robot-init-rot-quat-center 0 0 0 1 --robot-init-rot-rpy-range 0 0 1 0 0 1 0 0 1 --unnorm-key ${unnorm_key}\
-  --temperature 2.0;
->>>>>>> 18f84948
 
 CUDA_VISIBLE_DEVICES=${gpu_id} python simpler_env/main_inference.py --policy-model ${policy_model} --ckpt-path ${ckpt_path} --action-ensemble-temp ${action_ensemble_temp} --logging-dir ${logging_dir} \
   --robot ${robot} --policy-setup widowx_bridge \
@@ -31,13 +26,9 @@
   --env-name StackGreenCubeOnYellowCubeBakedTexInScene-v0 --scene-name ${scene_name} \
   --rgb-overlay-path ${rgb_overlay_path} \
   --robot-init-x ${robot_init_x} ${robot_init_x} 1 --robot-init-y ${robot_init_y} ${robot_init_y} 1 --obj-variation-mode episode --obj-episode-range 0 24 \
-<<<<<<< HEAD
   --robot-init-rot-quat-center 0 0 0 1 --robot-init-rot-rpy-range 0 0 1 0 0 1 0 0 1 \
   --temperature 1.0;
 
-=======
-  --robot-init-rot-quat-center 0 0 0 1 --robot-init-rot-rpy-range 0 0 1 0 0 1 0 0 1 --unnorm-key ${unnorm_key};
->>>>>>> 18f84948
 
 CUDA_VISIBLE_DEVICES=${gpu_id} python simpler_env/main_inference.py --policy-model ${policy_model} --ckpt-path ${ckpt_path} --action-ensemble-temp ${action_ensemble_temp} --logging-dir ${logging_dir} \
   --robot ${robot} --policy-setup widowx_bridge \
@@ -45,7 +36,6 @@
   --env-name PutSpoonOnTableClothInScene-v0 --scene-name ${scene_name} \
   --rgb-overlay-path ${rgb_overlay_path} \
   --robot-init-x ${robot_init_x} ${robot_init_x} 1 --robot-init-y ${robot_init_y} ${robot_init_y} 1 --obj-variation-mode episode --obj-episode-range 0 24 \
-<<<<<<< HEAD
   --robot-init-rot-quat-center 0 0 0 1 --robot-init-rot-rpy-range 0 0 1 0 0 1 0 0 1 \
   --temperature 1.0;
 
@@ -56,16 +46,6 @@
 rgb_overlay_path=ManiSkill2_real2sim/data/real_inpainting/bridge_sink.png
 robot_init_x=0.127
 robot_init_y=0.06
-=======
-  --robot-init-rot-quat-center 0 0 0 1 --robot-init-rot-rpy-range 0 0 1 0 0 1 0 0 1 --unnorm-key ${unnorm_key};
-
-
-# scene_name=bridge_table_1_v2
-# robot=widowx_sink_camera_setup
-# rgb_overlay_path=ManiSkill2_real2sim/data/real_inpainting/bridge_sink.png
-# robot_init_x=0.127
-# robot_init_y=0.06
->>>>>>> 18f84948
 
 CUDA_VISIBLE_DEVICES=${gpu_id} python simpler_env/main_inference.py --policy-model ${policy_model} --ckpt-path ${ckpt_path} --action-ensemble-temp ${action_ensemble_temp} --logging-dir ${logging_dir} \
   --robot ${robot} --policy-setup widowx_bridge \
@@ -73,10 +53,6 @@
   --env-name PutEggplantInBasketScene-v0 --scene-name ${scene_name} \
   --rgb-overlay-path ${rgb_overlay_path} \
   --robot-init-x ${robot_init_x} ${robot_init_x} 1 --robot-init-y ${robot_init_y} ${robot_init_y} 1 --obj-variation-mode episode --obj-episode-range 0 24 \
-<<<<<<< HEAD
   --robot-init-rot-quat-center 0 0 0 1 --robot-init-rot-rpy-range 0 0 1 0 0 1 0 0 1 \
   --temperature 1.0;
 
-=======
-  --robot-init-rot-quat-center 0 0 0 1 --robot-init-rot-rpy-range 0 0 1 0 0 1 0 0 1 --unnorm-key ${unnorm_key};
->>>>>>> 18f84948
